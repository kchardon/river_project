import os
import logging
import warnings
from timeit import default_timer as timer
from skmultiflow.evaluation.base_evaluator import StreamEvaluator
from skmultiflow.utils import constants


class EvaluatePrequential(StreamEvaluator):
    """ EvaluatePrequential

    The prequential evaluation method, or interleaved test-then-train method,
    is an alternative to the traditional holdout evaluation, inherited from
    batch setting problems.

    The prequential evaluation is designed specifically for stream settings,
    in the sense that each sample serves two purposes, and that samples are
    analysed sequentially, in order of arrival, and become immediately
    inaccessible by the means of the stream.

    This method consists of using each sample to test the model, which means
    to make a predictions or a regression, and then the same sample is used
    to train the learner (partial fit it). This way the learner is always
    being tested on samples that it hasn't seen yet.

    Parameters
    ----------
    n_wait: int (Default: 200)
        The number of samples to process between each test. Also defines when to update the plot if `show_plot=True`.

    max_samples: int (Default: 100000)
        The maximum number of samples to process during the evaluation.

    batch_size: int (Default: 1)
        The number of samples to pass at a time to the model(s).

    pretrain_size: int (Default: 200)
        The number of samples to use to train the model before starting the evaluation. Used to enforce a 'warm' start.

    max_time: float (Default: float("inf"))
        The maximum duration of the simulation (in seconds).

    metrics: list, optional (Default: ['accuracy', 'kappa'])
        The list of metrics to track during the evaluation. Also defines the metrics that will be displayed in plots
        and/or logged into the output file. Valid options are 'accuracy', 'kappa', 'kappa_t', 'kappa_m',
        'hamming_score', 'hamming_loss', 'exact_match', 'j_index', 'mean_square_error', 'mean_absolute_error',
        'true_vs_predicted', 'average_mean_square_error', 'average_mean_absolute_error'.

    output_file: string, optional (Default: None)
        File name to save the summary of the evaluation.

    show_plot: bool (Default: False)
        If True, a plot will show the progress of the evaluation. Warning: Plotting will slow down the evaluation
        process.

    restart_stream: bool, optional (default: True)
        If True, the stream is restarted once the evaluation is complete.

    data_points_for_classification: bool(Default: False)
        If True , the plot type is a data points
        (only works for classification)

    Notes
    -----
    1. This evaluator can process a single learner to track its performance; or multiple learners  at a time, to
       compare different models on the same stream.

    2. The metric 'true_vs_predicted' is intended to be informative only. It corresponds to evaluations at a specific
       moment which might not represent the actual learner performance across all instances.

    Examples
    --------
    >>> # The first example demonstrates how to use the evaluator to evaluate one learner
    >>> from sklearn.linear_model.passive_aggressive import PassiveAggressiveClassifier
    >>> from skmultiflow.core.pipeline import Pipeline
    >>> from skmultiflow.data.file_stream import FileStream
    >>> from skmultiflow.evaluation.evaluate_prequential import EvaluatePrequential
    >>> # Setup the File Stream
    >>> stream = FileStream("skmultiflow/data/datasets/covtype.csv", -1, 1)
    >>> stream.prepare_for_use()
    >>> # Setup the classifier
    >>> classifier = PassiveAggressiveClassifier()
    >>> # Setup the pipeline
    >>> pipe = Pipeline([('Classifier', classifier)])
    >>> # Setup the evaluator
    >>> evaluator = EvaluatePrequential(pretrain_size=200, max_samples=10000, batch_size=1, n_wait=200, max_time=1000,
    ... output_file=None, show_plot=True, metrics=['kappa', 'kappa_t', 'performance'])
    >>> # Evaluate
    >>> evaluator.evaluate(stream=stream, model=pipe)

    >>> # The second example will demonstrate how to compare two classifiers with
    >>> # the EvaluatePrequential
    >>> from sklearn.linear_model.passive_aggressive import PassiveAggressiveClassifier
    >>> from skmultiflow.lazy.knn_adwin import KNNAdwin
    >>> from skmultiflow.core.pipeline import Pipeline
    >>> from skmultiflow.data.file_stream import FileStream
    >>> from skmultiflow.evaluation.evaluate_prequential import EvaluatePrequential
    >>> # Setup the File Stream
    >>> stream = FileStream("skmultiflow/data/datasets/covtype.csv", -1, 1)
    >>> stream.prepare_for_use()
    >>> # Setup the classifiers
    >>> clf_one = PassiveAggressiveClassifier()
    >>> clf_two = KNNAdwin(n_neighbors=8)
    >>> # Setup the pipeline for clf_one
    >>> pipe = Pipeline([('Classifier', clf_one)])
    >>> # Create the list to hold both classifiers
    >>> classifier = [pipe, clf_two]
    >>> # Setup the evaluator
    >>> evaluator = EvaluatePrequential(pretrain_size=200, max_samples=10000, batch_size=1, n_wait=200, max_time=1000,
    ... output_file=None, show_plot=True, metrics=['kappa', 'kappa_t', 'accuracy'])
    >>> # Evaluate
    >>> evaluator.evaluate(stream=stream, model=classifier)

    >>> # The third example will demonstrate how to plot data points for a classifier with
    >>> # the EvaluatePrequential
    >>> #PS: You can not in this case compare two classifiers , the evaluator only takes
    >>> #one classifier
    >>> from skmultiflow.trees.hoeffding_tree import HoeffdingTree
    >>> from skmultiflow.core.pipeline import Pipeline
    >>> from skmultiflow.data.file_stream import FileStream
    >>> from skmultiflow.evaluation.evaluate_prequential import EvaluatePrequential
    >>> # Setup the File Stream
    >>> stream = FileStream("skmultiflow/data/datasets/sea_big.csv", -1, 1)
    >>> stream.prepare_for_use()
    >>> # Setup the classifier
    >>> classifier = HoeffdingTree()
    >>> # Setup the pipeline for clf_one
    >>> pipe = Pipeline([('Classifier', classifier)])
    >>> # Setup the evaluator
    >>> evaluator = EvaluatePrequential(pretrain_size=200, max_samples=10000, batch_size=1, n_wait=200, max_time=1000,
    ... output_file=None, show_plot=True, data_points_for_classification=True)
    >>> # Evaluate
    >>> evaluator.evaluate(stream=stream, model=pipe)
    """

    def __init__(self,
                 n_wait=200,
                 max_samples=100000,
                 batch_size=1,
                 pretrain_size=200,
                 max_time=float("inf"),
                 metrics=None,
                 output_file=None,
                 show_plot=False,
                 restart_stream=True,
                 data_points_for_classification=False):

        super().__init__()
        self._method = 'prequential'
        self.n_wait = n_wait
        self.max_samples = max_samples
        self.pretrain_size = pretrain_size
        self.batch_size = batch_size
        self.max_time = max_time
        self.output_file = output_file
        self.show_plot = show_plot
        self.data_points_for_classification = data_points_for_classification

        if metrics is None and data_points_for_classification is False:
            self.metrics = [constants.ACCURACY, constants.KAPPA]

        elif data_points_for_classification is True:
            self.metrics = [constants.DATA_POINTS]

        else:
            self.metrics = metrics

        self.restart_stream = restart_stream
        self.n_sliding = n_wait

        warnings.filterwarnings("ignore", ".*invalid value encountered in true_divide.*")
        warnings.filterwarnings("ignore", ".*Passing 1d.*")

    def evaluate(self, stream, model, model_names=None):
        """ evaluate
<<<<<<< HEAD

        Evaluates a learner or set of learners by feeding them with the stream
        samples.

        Parameters
        ----------
        stream: A stream (an extension from BaseInstanceStream)
            The stream from which to draw the samples.

        model: A learner (an extension from BaseClassifier) or a list of learners.
            The learner or learners on which to train the model and measure the
            performance metrics.
=======
        
        Evaluates a learner or set of learners on samples from a stream.
        
        Parameters
        ----------
        stream: Stream
            The stream from which to draw the samples. 
        
        model: StreamModel or list
            The learner or list of learners to evaluate.
>>>>>>> 53bdacc0

        model_names: list, optional (Default=None)
            A list with the names of the learners.

        Returns
        -------
<<<<<<< HEAD
        BaseClassifier extension or list of BaseClassifier extensions
            The trained classifiers.

=======
        StreamModel or list
            The trained learner(s).
        
>>>>>>> 53bdacc0
        """
        self._init_evaluation(model=model, stream=stream, model_names=model_names)

        if self._check_configuration():
            self._reset_globals()
            # Initialize metrics and outputs (plots, log files, ...)
            self._init_metrics()
            self._init_plot()
            self._init_file()

            self.model = self._train_and_test()

            if self.show_plot:
                self.visualizer.hold()

            return self.model

    def _train_and_test(self):
        """ Method to control the prequential evaluation.

        Returns
        -------
        BaseClassifier extension or list of BaseClassifier extensions
            The trained classifiers.

        Notes
        -----
        The classifier parameter should be an extension from the BaseClassifier. In
        the future, when BaseRegressor is created, it could be an extension from that
        class as well.

        """
        logging.basicConfig(format='%(message)s', level=logging.INFO)
        start_time = timer()
        end_time = timer()
        logging.info('Prequential Evaluation')
        logging.info('Evaluating %s target(s).', str(self.stream.n_targets))

        n_samples = self.stream.n_remaining_samples()
        if n_samples == -1 or n_samples > self.max_samples:
            n_samples = self.max_samples

        first_run = True
        if self.pretrain_size > 0:
            logging.info('Pre-training on %s samples.', str(self.pretrain_size))

            X, y = self.stream.next_sample(self.pretrain_size)

            for i in range(self.n_models):
<<<<<<< HEAD
                if self._task_type != EvaluatePrequential.REGRESSION and \
                   self._task_type != EvaluatePrequential.MULTI_TARGET_REGRESSION:
                    self.model[i].partial_fit(X=X, y=y, classes=self.stream.
                                              target_values)
=======
                if self._task_type != constants.REGRESSION:
                    self.model[i].partial_fit(X=X, y=y, classes=self.stream.target_values)
>>>>>>> 53bdacc0
                else:
                    self.model[i].partial_fit(X=X, y=y)
            self.global_sample_count += self.pretrain_size
            first_run = False
        else:
            logging.info('No pre-training.')

        update_count = 0
        logging.info('Evaluating...')
        while ((self.global_sample_count < self.max_samples) & (end_time - start_time < self.max_time)
               & (self.stream.has_more_samples())):
            try:
                X, y = self.stream.next_sample(self.batch_size)

                if X is not None and y is not None:
                    # Test
                    prediction = [[] for _ in range(self.n_models)]
                    for i in range(self.n_models):
                        try:
                            prediction[i].extend(self.model[i].predict(X))
                        except TypeError:
                            raise TypeError("Unexpected prediction value from {}"
                                            .format(type(self.model[i]).__name__))
                    self.global_sample_count += self.batch_size

                    for j in range(self.n_models):
                        for i in range(len(prediction[0])):
                            if self._task_type == constants.CLASSIFICATION:
                                self.mean_eval_measurements[j].add_result(y[i], prediction[j][i])
                                self.current_eval_measurements[j].add_result(y[i], prediction[j][i])
                            else:
                                self.mean_eval_measurements[j].add_result(y[i], prediction[j][i])
                                self.current_eval_measurements[j].add_result(y[i], prediction[j][i])
                    self._check_progress(n_samples)

                    # Train
                    if first_run:
                        for i in range(self.n_models):
<<<<<<< HEAD
                            if self._task_type != EvaluatePrequential.REGRESSION and \
                               self._task_type != EvaluatePrequential.MULTI_TARGET_REGRESSION:
=======
                            if self._task_type != constants.REGRESSION:
>>>>>>> 53bdacc0
                                self.model[i].partial_fit(X, y, self.stream.target_values)
                            else:
                                self.model[i].partial_fit(X, y)
                        first_run = False
                    else:
                        for i in range(self.n_models):
                            self.model[i].partial_fit(X, y)

                    if ((self.global_sample_count % self.n_wait) == 0 or
                            (self.global_sample_count >= self.max_samples) or
                            (self.global_sample_count / self.n_wait > update_count + 1)):
                        if prediction is not None:
                            self._update_metrics()
                        update_count += 1

                end_time = timer()
            except BaseException as exc:
                print(exc)
                if exc is KeyboardInterrupt:
                    self._update_metrics()
                break

<<<<<<< HEAD
        if end_time - init_time > self.max_time:
            logging.info('Time limit reached. Evaluation stopped.')
            logging.info('Evaluation time: {} s'.format(self.max_time))
        else:
            logging.info('Evaluation time: {:.3f} s'.format(end_time - init_time))
        logging.info('Total samples: {}'.format(self.global_sample_count))
        logging.info('Global performance:')
        for i in range(self.n_models):
            if self.PERFORMANCE in self.metrics:
                logging.info('{} - Accuracy     : {:.3f}'.format(
                    self.model_names[i], self.global_classification_metrics[i].get_performance()))
            if self.KAPPA in self.metrics:
                logging.info('{} - Kappa        : {:.3f}'.format(
                    self.model_names[i], self.global_classification_metrics[i].get_kappa()))
            if self.KAPPA_T in self.metrics:
                logging.info('{} - Kappa T      : {:.3f}'.format(
                    self.model_names[i], self.global_classification_metrics[i].get_kappa_t()))
            if self.KAPPA_M in self.metrics:
                logging.info('{} - Kappa M      : {:.3f}'.format(
                    self.model_names[i], self.global_classification_metrics[i].get_kappa_m()))
            if self.HAMMING_SCORE in self.metrics:
                logging.info('{} - Hamming score: {:.3f}'.format(
                    self.model_names[i], self.global_classification_metrics[i].get_hamming_score()))
            if self.HAMMING_LOSS in self.metrics:
                logging.info('{} - Hamming loss : {:.3f}'.format(
                    self.model_names[i], self.global_classification_metrics[i].get_hamming_loss()))
            if self.EXACT_MATCH in self.metrics:
                logging.info('{} - Exact matches: {:.3f}'.format(
                    self.model_names[i], self.global_classification_metrics[i].get_exact_match()))
            if 'j_index' in self.metrics:
                logging.info('{} - j index      : {:.3f}'.format(
                    self.model_names[i], self.global_classification_metrics[i].get_j_index()))
            if self.MSE in self.metrics:
                logging.info('{} - MSE          : {:.3f}'.format(
                    self.model_names[i], self.global_classification_metrics[i].get_mean_square_error()))
            if self.MAE in self.metrics:
                logging.info('{} - MAE          : {:3f}'.format(
                    self.model_names[i], self.global_classification_metrics[i].get_average_error()))
            if self.AMSE in self.metrics:
                logging.info('{} - AMSE          : {:.3f}'.format(
                    self.model_names[i], self.global_classification_metrics[i].get_average_mean_square_error()))
            if self.AMAE in self.metrics:
                logging.info('{} - AMAE          : {:3f}'.format(
                    self.model_names[i], self.global_classification_metrics[i].get_average_absolute_error()))
            if self.ARMSE in self.metrics:
                logging.info('{} - ARMSE          : {:3f}'.format(
                    self.model_names[i], self.global_classification_metrics[i].get_average_root_mean_square_error()))
=======
        self.evaluation_summary(logging, start_time, end_time)
>>>>>>> 53bdacc0

        if self.restart_stream:
            self.stream.restart()

        return self.model

    def partial_fit(self, X, y, classes=None, weight=None):
        """ partial_fit

        Partially fit all the learners on the given data.

        Parameters
        ----------
        X: Numpy.ndarray of shape (n_samples, n_features)
            The data upon which the algorithm will create its model.

        y: Array-like
            An array-like containing the classification targets for all samples in X.

        classes: list
            Stores all the classes that may be encountered during the classification task.

        weight: Array-like
            Instance weight. If not provided, uniform weights are assumed.

        Returns
        -------
        EvaluatePrequential
            self

        """
        if self.model is not None:
            for i in range(self.n_models):
                self.model[i].partial_fit(X, y, classes, weight)
            return self
        else:
            return self

    def predict(self, X):
        """ predict

        Predicts the labels of the X samples, by calling the predict
        function of all the learners.

        Parameters
        ----------
        X: Numpy.ndarray of shape (n_samples, n_features)
            All the samples we want to predict the label for.

        Returns
        -------
        list
            A list containing the predicted labels for all instances in X in
            all learners.

        """
        predictions = None
        if self.model is not None:
            predictions = []
            for i in range(self.n_models):
                predictions.append(self.model[i].predict(X))

        return predictions

    def _check_progress(self, n_samples):
        progress = self.global_sample_count - self.batch_size

        # Update progress
        if (progress % (n_samples // 20)) == 0:
            logging.info('{}%'.format(progress // (n_samples / 20) * 5))

    def set_params(self, parameter_dict):
        """ set_params

        This function allows the users to change some of the evaluator's parameters,
        by passing a dictionary where keys are the parameters names, and values are
        the new parameters' values.

        Parameters
        ----------
        parameter_dict: Dictionary
            A dictionary where the keys are the names of attributes the user
            wants to change, and the values are the new values of those attributes.

        """
        for name, value in parameter_dict.items():
            if name == 'n_wait':
                self.n_wait = value
            elif name == 'max_samples':
                self.max_samples = value
            elif name == 'max_time':
                self.max_time = value
            elif name == 'output_file':
                self.output_file = value
            elif name == 'batch_size':
                self.batch_size = value
            elif name == 'pretrain_size':
                self.pretrain_size = value

    def get_info(self):
        filename = "None"
        if self.output_file is not None:
            _, filename = os.path.split(self.output_file)
        return 'Prequential Evaluator: n_wait: ' + str(self.n_wait) + \
               ' - max_samples: ' + str(self.max_samples) + \
               ' - max_time: ' + str(self.max_time) + \
               ' - output_file: ' + filename + \
               ' - batch_size: ' + str(self.batch_size) + \
               ' - pretrain_size: ' + str(self.pretrain_size) + \
               ' - task_type: ' + self._task_type + \
               ' - show_plot: ' + ('True' if self.show_plot else 'False') + \
               ' - metrics: ' + (str(self.metrics) if self.metrics is not None else 'None')<|MERGE_RESOLUTION|>--- conflicted
+++ resolved
@@ -173,46 +173,25 @@
 
     def evaluate(self, stream, model, model_names=None):
         """ evaluate
-<<<<<<< HEAD
-
-        Evaluates a learner or set of learners by feeding them with the stream
-        samples.
-
-        Parameters
-        ----------
-        stream: A stream (an extension from BaseInstanceStream)
-            The stream from which to draw the samples.
-
-        model: A learner (an extension from BaseClassifier) or a list of learners.
-            The learner or learners on which to train the model and measure the
-            performance metrics.
-=======
-        
+
         Evaluates a learner or set of learners on samples from a stream.
-        
+
         Parameters
         ----------
         stream: Stream
-            The stream from which to draw the samples. 
-        
+            The stream from which to draw the samples.
+
         model: StreamModel or list
             The learner or list of learners to evaluate.
->>>>>>> 53bdacc0
 
         model_names: list, optional (Default=None)
             A list with the names of the learners.
 
         Returns
         -------
-<<<<<<< HEAD
-        BaseClassifier extension or list of BaseClassifier extensions
-            The trained classifiers.
-
-=======
         StreamModel or list
             The trained learner(s).
-        
->>>>>>> 53bdacc0
+
         """
         self._init_evaluation(model=model, stream=stream, model_names=model_names)
 
@@ -262,15 +241,10 @@
             X, y = self.stream.next_sample(self.pretrain_size)
 
             for i in range(self.n_models):
-<<<<<<< HEAD
-                if self._task_type != EvaluatePrequential.REGRESSION and \
-                   self._task_type != EvaluatePrequential.MULTI_TARGET_REGRESSION:
+                if self._task_type != constants.REGRESSION and \
+                   self._task_type != constants.MULTI_TARGET_REGRESSION:
                     self.model[i].partial_fit(X=X, y=y, classes=self.stream.
                                               target_values)
-=======
-                if self._task_type != constants.REGRESSION:
-                    self.model[i].partial_fit(X=X, y=y, classes=self.stream.target_values)
->>>>>>> 53bdacc0
                 else:
                     self.model[i].partial_fit(X=X, y=y)
             self.global_sample_count += self.pretrain_size
@@ -309,12 +283,8 @@
                     # Train
                     if first_run:
                         for i in range(self.n_models):
-<<<<<<< HEAD
-                            if self._task_type != EvaluatePrequential.REGRESSION and \
-                               self._task_type != EvaluatePrequential.MULTI_TARGET_REGRESSION:
-=======
-                            if self._task_type != constants.REGRESSION:
->>>>>>> 53bdacc0
+                            if self._task_type != constants.REGRESSION and \
+                               self._task_type != constants.MULTI_TARGET_REGRESSION:
                                 self.model[i].partial_fit(X, y, self.stream.target_values)
                             else:
                                 self.model[i].partial_fit(X, y)
@@ -337,57 +307,7 @@
                     self._update_metrics()
                 break
 
-<<<<<<< HEAD
-        if end_time - init_time > self.max_time:
-            logging.info('Time limit reached. Evaluation stopped.')
-            logging.info('Evaluation time: {} s'.format(self.max_time))
-        else:
-            logging.info('Evaluation time: {:.3f} s'.format(end_time - init_time))
-        logging.info('Total samples: {}'.format(self.global_sample_count))
-        logging.info('Global performance:')
-        for i in range(self.n_models):
-            if self.PERFORMANCE in self.metrics:
-                logging.info('{} - Accuracy     : {:.3f}'.format(
-                    self.model_names[i], self.global_classification_metrics[i].get_performance()))
-            if self.KAPPA in self.metrics:
-                logging.info('{} - Kappa        : {:.3f}'.format(
-                    self.model_names[i], self.global_classification_metrics[i].get_kappa()))
-            if self.KAPPA_T in self.metrics:
-                logging.info('{} - Kappa T      : {:.3f}'.format(
-                    self.model_names[i], self.global_classification_metrics[i].get_kappa_t()))
-            if self.KAPPA_M in self.metrics:
-                logging.info('{} - Kappa M      : {:.3f}'.format(
-                    self.model_names[i], self.global_classification_metrics[i].get_kappa_m()))
-            if self.HAMMING_SCORE in self.metrics:
-                logging.info('{} - Hamming score: {:.3f}'.format(
-                    self.model_names[i], self.global_classification_metrics[i].get_hamming_score()))
-            if self.HAMMING_LOSS in self.metrics:
-                logging.info('{} - Hamming loss : {:.3f}'.format(
-                    self.model_names[i], self.global_classification_metrics[i].get_hamming_loss()))
-            if self.EXACT_MATCH in self.metrics:
-                logging.info('{} - Exact matches: {:.3f}'.format(
-                    self.model_names[i], self.global_classification_metrics[i].get_exact_match()))
-            if 'j_index' in self.metrics:
-                logging.info('{} - j index      : {:.3f}'.format(
-                    self.model_names[i], self.global_classification_metrics[i].get_j_index()))
-            if self.MSE in self.metrics:
-                logging.info('{} - MSE          : {:.3f}'.format(
-                    self.model_names[i], self.global_classification_metrics[i].get_mean_square_error()))
-            if self.MAE in self.metrics:
-                logging.info('{} - MAE          : {:3f}'.format(
-                    self.model_names[i], self.global_classification_metrics[i].get_average_error()))
-            if self.AMSE in self.metrics:
-                logging.info('{} - AMSE          : {:.3f}'.format(
-                    self.model_names[i], self.global_classification_metrics[i].get_average_mean_square_error()))
-            if self.AMAE in self.metrics:
-                logging.info('{} - AMAE          : {:3f}'.format(
-                    self.model_names[i], self.global_classification_metrics[i].get_average_absolute_error()))
-            if self.ARMSE in self.metrics:
-                logging.info('{} - ARMSE          : {:3f}'.format(
-                    self.model_names[i], self.global_classification_metrics[i].get_average_root_mean_square_error()))
-=======
         self.evaluation_summary(logging, start_time, end_time)
->>>>>>> 53bdacc0
 
         if self.restart_stream:
             self.stream.restart()
