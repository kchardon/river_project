"""Loss functions."""
from libc cimport math
from .. import utils


__all__ = [
    'Absolute',
    'BinaryFocalLoss',
    'Cauchy',
    'CrossEntropy',
    'Hinge',
    'EpsilonInsensitiveHinge',
    'Log',
    'Poisson',
    'Quantile',
    'Squared'
]


cdef double clamp_proba(double x):
    return math.fmax(math.fmin(x, 1 - 1e-15), 1e-15)


cdef class Loss:

    def __str__(self):
        return utils.pretty.format_object(self)


cdef class ClassificationLoss(Loss):
    pass


cdef class BinaryLoss(ClassificationLoss):
    """A loss appropriate for binary classification tasks."""

    cpdef double eval(self, bint y_true, double y_pred):
        """Returns the loss."""

    cpdef double gradient(self, bint y_true, double y_pred):
        """Returns the gradient with respect to ``y_pred``."""


cdef class MultiClassLoss(ClassificationLoss):
    """A loss appropriate for multi-class classification tasks."""

    cpdef double eval(self, object y_true, dict y_pred):
        """Returns the loss."""

    cpdef dict gradient(self, object y_true, dict y_pred):
        """Returns the gradient with respect to ``y_pred``."""


cdef class RegressionLoss(Loss):
    """A loss appropriate for regression tasks."""

    cpdef double eval(self, double y_true, double y_pred):
        """Returns the loss."""

    cpdef double gradient(self, double y_true, double y_pred):
        """Returns the gradient with respect to ``y_pred``."""


cdef class Absolute(RegressionLoss):
    """Absolute loss, also known as the mean absolute error or L1 loss.

    Mathematically, it is defined as

    .. math:: L = |p_i - y_i|

    It's gradient w.r.t. to $p_i$ is

    .. math:: \\frac{\\partial L}{\\partial p_i} = sgn(p_i - y_i)

    Example:

        ::

            >>> from creme import optim

            >>> loss = optim.losses.Absolute()
            >>> loss.eval(-42, 42)
            84.0
            >>> loss.gradient(1, 2)
            1.0
            >>> loss.gradient(2, 1)
            -1.0

    """

    cpdef double eval(self, double y_true, double y_pred):
        return abs(y_pred - y_true)

    cpdef double gradient(self, double y_true, double y_pred):
        if y_pred > y_true:
            return 1
        return -1


cdef class Cauchy(RegressionLoss):
    """Cauchy loss function.

    References:
        1. `Effect of MAE <https://www.kaggle.com/c/allstate-claims-severity/discussion/24520#140163>`_
        2. `Paris Madness <https://www.kaggle.com/raddar/paris-madness>`_

    """

    def __init__(self, C=80):
        self.C = C

    cpdef double eval(self, double y_true, double y_pred):
        return math.fabs(y_pred - y_true)

    cpdef double gradient(self, double y_true, double y_pred):
        diff = y_pred - y_true
        return diff / ((diff / self.C) ** 2 + 1)


cdef class CrossEntropy(MultiClassLoss):
    """Cross entropy loss.

    This is a generalization of logistic loss to multiple classes.

    Example:

        ::

            >>> from creme import optim

            >>> y_true = [0, 1, 2, 2]
            >>> y_pred = [
            ...     {0: 0.29450637, 1: 0.34216758, 2: 0.36332605},
            ...     {0: 0.21290077, 1: 0.32728332, 2: 0.45981591},
            ...     {0: 0.42860913, 1: 0.33380113, 2: 0.23758974},
            ...     {0: 0.44941979, 1: 0.32962558, 2: 0.22095463}
            ... ]

            >>> loss = optim.losses.CrossEntropy()

            >>> for y_t, y_p in zip(y_true, y_pred):
            ...     print(loss.eval(y_t, y_p))
            1.222454...
            1.116929...
            1.437209...
            1.509797...

            >>> for y_t, y_p in zip(y_true, y_pred):
            ...     print(loss.gradient(y_t, y_p))
            {0: -0.70549363, 1: 0.34216758, 2: 0.36332605}
            {0: 0.21290077, 1: -0.67271668, 2: 0.45981591}
            {0: 0.42860913, 1: 0.33380113, 2: -0.76241026}
            {0: 0.44941979, 1: 0.32962558, 2: -0.77904537}

    References:
        1. `What is Softmax regression and how is it related to Logistic regression? <https://github.com/rasbt/python-machine-learning-book/blob/master/faq/softmax_regression.md>`_

    """

    cdef readonly dict class_weight

    def __init__(self, class_weight=None):
        if class_weight is None:
            class_weight = {}
        self.class_weight = class_weight

    cpdef double eval(self, object y_true, dict y_pred):
        cdef double total = 0

        for label, proba in y_pred.items():
            if y_true == label:
                total += self.class_weight.get(label, 1.) * math.log(clamp_proba(proba))

        return -total

    cpdef dict gradient(self, object y_true, dict y_pred):
        return {
            label: (
                self.class_weight.get(label, 1.) *
                (clamp_proba(y_pred.get(label, 0.)) - (y_true == label))
            )
            for label in {*y_pred.keys(), y_true}
        }


cdef class Hinge(BinaryLoss):
    """Computes the hinge loss.

    Mathematically, it is defined as

    .. math:: L = max(0, 1 - p_i * y_i)

    It's gradient w.r.t. to $p_i$ is

    .. math::
        \\frac{\\partial L}{\\partial y_i} = \\left\{
        \\begin{array}{ll}
            \\ 0  &   p_iy_i \geqslant 1  \\\\
            \\ - y_i & p_iy_i < 1
        \\end{array}
        \\right.

    Example:

        ::

            >>> from creme import optim
            >>> import numpy as np
            >>> from sklearn import svm
            >>> from sklearn.metrics import hinge_loss

            >>> X = [[0], [1]]
            >>> y = [-1, 1]
            >>> lin_svm = svm.LinearSVC(random_state=0).fit(X, y)

            >>> y_true = [0, 1, 1]
            >>> y_pred = lin_svm.decision_function([[-2], [3], [0.5]])

            >>> hinge_loss([0, 1, 1], y_pred)
            0.303036...

            >>> loss = optim.losses.Hinge()
            >>> np.mean([loss.eval(y_t, y_p) for y_t, y_p in zip(y_true, y_pred)])
            0.303036...

    """

    cpdef double eval(self, bint y_true, double y_pred):
        # Our convention is to use 0s instead of -1s for negatives, but the Hinge loss uses -1s as
        # a convention
        y_true = y_true or -1
        return math.fmax(0, 1 - y_true * y_pred)

    cpdef double gradient(self, bint y_true, double y_pred):
        """Returns the gradient with respect to ``y_pred``.

        References:
            1. `Wolfram Alpha derivation <https://www.wolframalpha.com/input/?i=derivative+max(0,+1+-+p+*+y)+wrt+p>`_

        """
        y_true = y_true or -1
        if y_true * y_pred < 1:
            return -y_pred
        return 0


cdef class EpsilonInsensitiveHinge(RegressionLoss):

    cdef readonly double eps

    def __init__(self, eps=0.1):
        self.eps = eps

    cpdef double eval(self, double y_true, double y_pred):
        # Our convention is to use 0s instead of -1s for negatives, but the Hinge loss uses -1s as
        # a convention
        y_true = y_true or -1
        return math.fmax(0, math.fabs(y_pred - y_true) - self.eps)

    cpdef double gradient(self, double y_true, double y_pred):
        """Returns the gradient with respect to ``y_pred``.

        References:
            1. `Wolfram Alpha <https://www.wolframalpha.com/input/?i=derivative+max(0,+abs(p+-+y)+-+eps)+wrt+p>`_

        """
        y_true = y_true or -1
        if y_pred > y_true + self.eps:
            return 1
        elif y_pred + self.eps < y_true:
            return -1
        return 0


cdef class Log(BinaryLoss):
    """Logarithmic loss.

    This loss function expects each provided ``y_pred`` to be a logit. In other words if must be
    the raw output of a linear model or a neural network.

    References:
        1. `Logit Wikipedia page <https://www.wikiwand.com/en/Logit>`_

    """

    cdef readonly double weight_pos
    cdef readonly double weight_neg

    def __init__(self, weight_pos=1., weight_neg=1.):
        self.weight_pos = weight_pos
        self.weight_neg = weight_neg

    cpdef double eval(self, bint y_true, double y_pred):
        weight = self.weight_pos
        if y_true == 0:
            y_true = -1
            weight = self.weight_neg

        z = y_pred * y_true
        if z > 18.:
            return weight * math.exp(-z)
        if z < -18.:
            return weight * -z
        return weight * math.log(1. + math.exp(-z))

    cpdef double gradient(self, bint y_true, double y_pred):
        weight = self.weight_pos
        if y_true == 0:
            y_true = -1
            weight = self.weight_neg

        z = y_pred * y_true
        if z > 18.:
            return weight * math.exp(-z) * -y_true
        if z < -18.:
            return weight * -y_true
        return weight * -y_true / (math.exp(z) + 1.)


cdef class Quantile(RegressionLoss):
    """Quantile loss.

    Parameters:
        alpha (float): Desired quantile to attain.

    Example:

        ::

            >>> from creme import optim

            >>> loss = optim.losses.Quantile(0.5)
            >>> loss.eval(1, 3)
            1.0

            >>> loss.gradient(1, 3)
            0.5

            >>> loss.gradient(3, 1)
            -0.5

    References:
        1. `Wikipedia article on quantile regression <https://www.wikiwand.com/en/Quantile_regression>`_
        2. `Derivative from WolframAlpha <https://www.wolframalpha.com/input/?i=derivative+(y+-+p)+*+(alpha+-+Boole(y+-+p))+wrt+p>`_

    """

    cdef readonly double alpha

    def __init__(self, alpha):
        self.alpha = alpha

    cpdef double eval(self, double y_true, double y_pred):
        diff = y_pred - y_true
        return (self.alpha - (diff < 0)) * diff

    cpdef double gradient(self, double y_true, double y_pred):
        return (y_true < y_pred) - self.alpha


cdef class Squared(RegressionLoss):
    """Squared loss, also known as the L2 loss.

    Mathematically, it is defined as

    .. math:: L = (p_i - y_i) ^ 2

    It's gradient w.r.t. to $p_i$ is

    .. math:: \\frac{\\partial L}{\\partial p_i} = 2 \times (p_i - y_i)

    One thing to note is that this convention is consistent with Vowpal Wabbit and PyTorch, but
    not with scikit-learn. Indeed scikit-learn divides the loss by 2, making the 2 dissapear in
    the gradient.

    Example:

        ::

            >>> from creme import optim

            >>> loss = optim.losses.Squared()
            >>> loss.eval(-4, 5)
            81.0
            >>> loss.gradient(-4, 5)
            18.0
            >>> loss.gradient(5, -4)
            -18.0

    """

    cpdef double eval(self, double y_true, double y_pred):
        return (y_pred - y_true) * (y_pred - y_true)

    cpdef double gradient(self, double y_true, double y_pred):
        return 2. * (y_pred - y_true)


<<<<<<< HEAD
class BinaryFocalLoss(BinaryLoss):
    """Binary focal loss.

    This implements the "star" algorithm from the appendix of the focal loss paper.

    Parameters:
        gamma (float)
        beta (float)

    Refenrences:
        1. `Focal Loss for Dense Object Detection <https://arxiv.org/pdf/1708.02002.pdf>`_

    """

    def __init__(self, gamma=2, beta=1):
        self.gamma = gamma
        self.beta = beta

    def eval(self, y_true, y_pred):

        # Focal loss expects y_true to be in {-1, +1}
        if y_true == 0:
            y_true = -1

        xt = y_true * y_pred
        pt = utils.math.sigmoid(self.gamma * xt + self.beta)

        return -math.log(pt) / self.gamma

    def gradient(self, y_true, y_pred):

        # Focal loss expects y_true to be in {-1, +1}
        if y_true == 0:
            y_true = -1

        xt = y_true * y_pred
        pt = utils.math.sigmoid(self.gamma * xt + self.beta)

        return y_true * (pt - 1)
=======
cdef class Poisson(RegressionLoss):
    """Poisson loss.

    The Poisson loss is usually more suited for regression with count data than the squared loss.

    Mathematically, it is defined as

    .. math:: L = exp(p_i) - y_i \\times p_i

    It's gradient w.r.t. to $p_i$ is

    .. math:: \\frac{\\partial L}{\\partial p_i} = exp(p_i) - y_i

    """

    cpdef double eval(self, double y_true, double y_pred):
        return math.exp(y_pred) - y_true * y_pred

    cpdef double gradient(self, double y_true, double y_pred):
        return math.exp(y_pred) - y_true
>>>>>>> cf5d9e10
<|MERGE_RESOLUTION|>--- conflicted
+++ resolved
@@ -395,8 +395,7 @@
     cpdef double gradient(self, double y_true, double y_pred):
         return 2. * (y_pred - y_true)
 
-
-<<<<<<< HEAD
+      
 class BinaryFocalLoss(BinaryLoss):
     """Binary focal loss.
 
@@ -436,7 +435,8 @@
         pt = utils.math.sigmoid(self.gamma * xt + self.beta)
 
         return y_true * (pt - 1)
-=======
+
+      
 cdef class Poisson(RegressionLoss):
     """Poisson loss.
 
@@ -456,5 +456,4 @@
         return math.exp(y_pred) - y_true * y_pred
 
     cpdef double gradient(self, double y_true, double y_pred):
-        return math.exp(y_pred) - y_true
->>>>>>> cf5d9e10
+        return math.exp(y_pred) - y_true